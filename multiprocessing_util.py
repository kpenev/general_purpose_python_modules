--- conflicted
+++ resolved
@@ -24,40 +24,6 @@
         return head_sha + ':dirty'
     return head_sha
 
-<<<<<<< HEAD
-def setup_process(fname_datetime_format = '%Y%m%d%H%M%S',
-                  system = "test_system",
-                  std_out_err_fname = 'sampling_output/%(system)s_%(now)s_%(pid)d.outerr',
-                  logging_fname = 'sampling_output/%(system)s_%(now)s_%(pid)d.log',
-                  logging_verbosity = 'debug',
-                  logging_message_format = ('%(levelname)s %(asctime)s %(name)s: %(message)s | '
-                          '%(pathname)s.%(funcName)s:%(lineno)d'), # default_logging_format (bayesian.basic_util)
-                  logging_datetime_format = None,
-                  task='calculate'):
-    """
-    Logging and I/O setup for the current processes.
-
-    Args:
-        fname_datetime_format(str):    The format string for the current time
-
-        system(str):    The name of the system being sampled.
-
-        std_out_err_fname(str):    The format string for the name of the file
-            to which stdout and stderr will be redirected. 
-
-        logging_fname(str):    The format string for the name of the file to
-            which logging messages will be written.
-
-        logging_verbosity(str):    The verbosity level for logging.
-            Options: 'debug', 'info', 'warning', 'error', 'critical'
-        
-        logging_message_format(str):    The format string for logging messages.
-
-        logging_datetime_format(str):    The format string for the datetime
-            component of logging messages.
-        
-        task(str):    The task being performed by the current process.
-=======
 def setup_process(**config):
     """
     Logging and I/O setup for the current processes.
@@ -87,7 +53,6 @@
 
     Returns:
         None
->>>>>>> 61fdfcbe
     """
 
     def ensure_directory(fname):
@@ -97,17 +62,6 @@
         if dirname and not os.path.exists(dirname):
             os.makedirs(dirname)
 
-<<<<<<< HEAD
-    fname_substitutions = dict(
-        now=datetime.now().strftime(fname_datetime_format),
-        system=system,
-        pid=os.getpid(),
-        task=task
-    )
-
-    std_out_err_fname = std_out_err_fname % fname_substitutions
-    ensure_directory(std_out_err_fname)
-=======
     if 'task' not in config:
         config['task'] = 'calculate'
     config.update(
@@ -119,7 +73,6 @@
         print('Config: ' + repr(config))
         std_out_err_fname = config['std_out_err_fname'].format_map(config)
         ensure_directory(std_out_err_fname)
->>>>>>> 61fdfcbe
 
         io_destination = os.open(
             std_out_err_fname,
@@ -129,11 +82,7 @@
         os.dup2(io_destination, 1)
         os.dup2(io_destination, 2)
 
-<<<<<<< HEAD
-    logging_fname = logging_fname % fname_substitutions
-=======
     logging_fname = config['logging_fname'].format_map(config)
->>>>>>> 61fdfcbe
     ensure_directory(logging_fname)
 
     for handler in logging.root.handlers[:]:
@@ -141,14 +90,6 @@
         handler.close()
     logging_config = dict(
         filename=logging_fname,
-<<<<<<< HEAD
-        level=getattr(logging, logging_verbosity.upper()),
-        format=logging_message_format,
-    )
-    if logging_datetime_format is not None:
-        logging_config['datefmt'] = logging_datetime_format
-    logging.basicConfig(**logging_config)
-=======
         level=getattr(
             logging,
             config.get('logging_verbosity', config.get('verbose')).upper()
@@ -157,10 +98,10 @@
     )
     if config.get('logging_datetime_format') is not None:
         logging_config['datefmt'] = config['logging_datetime_format']
+
     logging.basicConfig(**logging_config)
 
 def setup_process_map(config):
     """Like `setup_process`, but more convenient for `multiprocessing.Pool`."""
 
-    setup_process(**config)
->>>>>>> 61fdfcbe
+    setup_process(**config)